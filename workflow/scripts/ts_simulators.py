--- conflicted
+++ resolved
@@ -227,11 +227,7 @@
         "maf": 0.05,
         # RANDOM PARAMETERS (UNIFORM)
         "pop_sizes": [1e2, 1e5],      # Range for population sizes (log10 space)
-<<<<<<< HEAD
-        "recomb_rate": [1e-9, 1e-8],  # Range for recombination rate
-=======
         "recomb_rate": [1e-9, 2e-8],  # Range for recombination rate
->>>>>>> c6106163
         # TIME PARAMETERS
         "max_time": 130000,  # Maximum time for population events
         "time_rate": 0.1,    # Rate at which time changes across windows
