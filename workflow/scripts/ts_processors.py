--- conflicted
+++ resolved
@@ -321,16 +321,10 @@
 
     def __init__(self, config: dict):
         super().__init__(config, self.default_config)
-<<<<<<< HEAD
-        
-    # Cleaned up LD calculator
-    def _LD(self, haplotype, pos_vec, size_chr, distance_bins=None):
-=======
 
     # TODO: this was copied from Yuxin's code, need to clean it up.
     # not sure if we need the circular option at all?
     def _LD(self, haplotype, pos_vec, size_chr, circular=True, distance_bins=None):
->>>>>>> c6106163
         """
         Compute LD for a subset of SNPs and return a DataFrame with only the mean r2.
         """
@@ -348,26 +342,8 @@
 
         selected_snps = []
         for gap in gaps:
-<<<<<<< HEAD
             snps = np.arange(0, n_SNP, gap) + np.random.randint(0, (n_SNP - 1) % gap + 1)
             snp_pairs = np.unique([((snps[i] + i) % n_SNP, (snps[i + 1] + i) % n_SNP) for i in range(len(snps) - 1)], axis=0)
-=======
-            snps = np.arange(0, n_SNP, gap) + np.random.randint(
-                0, (n_SNP - 1) % gap + 1
-            )
-            # adding a random start (+1, bc 2nd bound in randint is exlusive)
-
-            # non overlapping contiguous pairs
-            # snps=[ 196, 1220, 2244] becomes
-            # snp_pairs=[(196, 1220), (1221, 2245)]
-            snp_pairs = np.unique(
-                [
-                    ((snps[i] + i) % n_SNP, (snps[i + 1] + i) % n_SNP)
-                    for i in range(len(snps) - 1)
-                ],
-                axis=0,
-            )
->>>>>>> c6106163
 
             snp_pairs = snp_pairs[snp_pairs[:, 0] < snp_pairs[:, 1]]
             last_pair = snp_pairs[-1]
@@ -388,19 +364,7 @@
 
         ld = pd.DataFrame()
         for i, snps_pos in enumerate(selected_snps):
-<<<<<<< HEAD
             sd = pd.DataFrame((np.diff(pos_vec[snps_pos])), columns=["snp_dist"])
-=======
-
-            if circular:
-                sd = pd.DataFrame(
-                    (np.diff(pos_vec[snps_pos]) % size_chr) % (size_chr // 2),
-                    columns=["snp_dist"],
-                )  # %size_chr/2 because max distance btw 2 SNP is size_chr/2
-            else:
-                sd = pd.DataFrame((np.diff(pos_vec[snps_pos])), columns=["snp_dist"])
-
->>>>>>> c6106163
             sd["dist_group"] = pd.cut(sd.snp_dist, bins=distance_bins)
             sr = [allel.rogers_huff_r(snps) ** 2 for snps in haplotype[snps_pos]]
             sd["r2"] = sr
@@ -410,7 +374,6 @@
         ld2 = ld.dropna().groupby("dist_group",observed=False).agg(agg_bins)
 
         # Flatten the MultiIndex columns and rename explicitly
-<<<<<<< HEAD
         ld2.columns = ['_'.join(col).strip() for col in ld2.columns.values]
         ld2 = ld2.rename(columns={
             'snp_dist_mean': 'mean_dist',
@@ -418,20 +381,6 @@
         })
         return ld2[['mean_r2']]
 
-=======
-        ld2.columns = ["_".join(col).strip() for col in ld2.columns.values]
-        ld2 = ld2.rename(
-            columns={
-                "snp_dist_mean": "mean_dist",
-                "r2_mean": "mean_r2",
-                "r2_count": "Count",
-                "r2_sem": "sem_r2",
-            }
-        )
-        # ld2 = ld2.fillna(-1)
-
-        return ld2[["mean_dist", "mean_r2", "Count", "sem_r2"]]
->>>>>>> c6106163
 
     def __call__(self, ts: tskit.TreeSequence) -> np.ndarray:
         # Get number of populations with samples
